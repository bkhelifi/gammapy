# Licensed under a 3-clause BSD style license - see LICENSE.rst
import html
import numpy as np
import astropy.units as u
import matplotlib.pyplot as plt
from gammapy.maps import Map
from gammapy.modeling.models import PowerLawSpectralModel
from gammapy.utils.deprecation import deprecated_renamed_argument

__all__ = ["PSFKernel"]


class PSFKernel:
    """PSF kernel for `gammapy.maps.Map`.

    This is a container class to store a PSF kernel
    that can be used to convolve `gammapy.maps.WcsNDMap` objects.
    It is usually computed from an `gammapy.irf.PSFMap`.

    Parameters
    ----------
    psf_kernel_map : `gammapy.maps.Map`
        PSF kernel stored in a Map.

    Examples
    --------
    .. testcode::

        from gammapy.maps import Map, WcsGeom, MapAxis
        from gammapy.irf import PSFMap
        from astropy import units as u

        # Define energy axis
        energy_axis_true = MapAxis.from_energy_bounds(
            "0.1 TeV", "10 TeV", nbin=3, name="energy_true"
        )

        # Create WcsGeom and map
        geom = WcsGeom.create(binsz=0.02 * u.deg, width=2.0 * u.deg, axes=[energy_axis_true])
        some_map = Map.from_geom(geom)

        # Fill map at three positions
        some_map.fill_by_coord([[0, 0, 0], [0, 0, 0], [0.3, 1, 3]])

        psf = PSFMap.from_gauss(
            energy_axis_true=energy_axis_true, sigma=[0.3, 0.2, 0.1] * u.deg
        )

        kernel = psf.get_psf_kernel(geom=geom, max_radius=1*u.deg)

        # Do the convolution
        some_map_convolved = some_map.convolve(kernel)

        some_map_convolved.plot_grid() # doctest: +SKIP
    """

    def __init__(self, psf_kernel_map, normalize=True):
        self._psf_kernel_map = psf_kernel_map

        if normalize:
            self.normalize()

    def _repr_html_(self):
        try:
            return self.to_html()
        except AttributeError:
            return f"<pre>{html.escape(str(self))}</pre>"

    def normalize(self):
        """Force normalisation of the kernel."""
        data = self.psf_kernel_map.data
        if self.psf_kernel_map.geom.is_image:
            axis = (0, 1)
        else:
            axis = (1, 2)

        with np.errstate(divide="ignore", invalid="ignore"):
            data = np.nan_to_num(data / data.sum(axis=axis, keepdims=True))
            self.psf_kernel_map.data = data

    @property
    def data(self):
        """Access the PSFKernel numpy array."""
        return self._psf_kernel_map.data

    @property
    def psf_kernel_map(self):
        """The map object holding the kernel as a `gammapy.maps.Map`."""
        return self._psf_kernel_map

    @classmethod
    def read(cls, *args, **kwargs):
        """Read kernel Map from file."""
        psf_kernel_map = Map.read(*args, **kwargs)
        return cls(psf_kernel_map)

    @classmethod
    def from_spatial_model(cls, model, geom, max_radius=None, factor=4):
        """Create PSF kernel from spatial model.

        Parameters
        ----------
        geom : `gammapy.maps.WcsGeom`
            Map geometry.
        model : `gammapy.modeling.models.SpatialModel`
            Gaussian width.
        max_radius : `astropy.coordinates.Angle`, optional
            Desired kernel map size. Default is None.
        factor : int, optional
            Oversample factor to compute the PSF. Default is 4.

        Returns
        -------
        kernel : `PSFKernel`
            The kernel Map with reduced geometry according to the max_radius.
        """
        if max_radius is None:
            max_radius = model.evaluation_radius

        geom = geom.to_odd_npix(max_radius=max_radius)
        model.position = geom.center_skydir

        geom = geom.upsample(factor=factor)
        map = model.integrate_geom(geom, oversampling_factor=1)
        return cls(psf_kernel_map=map.downsample(factor=factor))

    @classmethod
    def from_gauss(cls, geom, sigma, max_radius=None, factor=4):
        """Create Gaussian PSF.

        This is used for testing and examples.
        The map geometry parameters (pixel size, energy bins) are taken from ``geom``.
        The Gaussian width ``sigma`` is a scalar.

        TODO : support array input if it should vary along the energy axis.

        Parameters
        ----------
        geom : `gammapy.maps.WcsGeom`
            Map geometry.
        sigma : `astropy.coordinates.Angle`
            Gaussian width.
        max_radius : `astropy.coordinates.Angle`, optional
            Desired kernel map size. Default is None.
        factor : int, optional
            Oversample factor to compute the PSF. Default is 4.

        Returns
        -------
        kernel : `PSFKernel`
            The kernel Map with reduced geometry according to the max_radius.
        """
        from gammapy.modeling.models import GaussianSpatialModel

        gauss = GaussianSpatialModel(sigma=sigma)

        return cls.from_spatial_model(
            model=gauss, geom=geom, max_radius=max_radius, factor=factor
        )

    def write(self, *args, **kwargs):
        """Write the Map object which contains the PSF kernel to file."""
        self.psf_kernel_map.write(*args, **kwargs)

    @deprecated_renamed_argument("spectrum", "spectral_model", "v1.3")
    def to_image(self, spectral_model=None, exposure=None, keepdims=True):
        """Transform 3D PSFKernel into a 2D PSFKernel.

        Parameters
        ----------
<<<<<<< HEAD
        spectrum : `gammapy.modeling.models.SpectralModel`, optional
=======
        spectral_model : `~gammapy.modeling.models.SpectralModel`, optional
>>>>>>> 25101156
            Spectral model to compute the weights.
            Default is power-law with spectral index of 2.
        exposure : `astropy.units.Quantity` or `numpy.ndarray`, optional
            1D array containing exposure in each true energy bin.
            It must have the same size as the PSFKernel energy axis.
            Default is uniform exposure over energy.
        keepdims : bool, optional
            If true, the resulting PSFKernel will keep an energy axis with one bin.
            Default is True.

        Returns
        -------
        weighted_kernel : `PSFKernel`
            The weighted kernel summed over energy.
        """
        map = self.psf_kernel_map

        if spectral_model is None:
            spectral_model = PowerLawSpectralModel(index=2.0)

        if exposure is None:
            exposure = np.ones(map.geom.axes[0].center.shape)

        exposure = u.Quantity(exposure)

        if exposure.shape != map.geom.axes[0].center.shape:
            raise ValueError("Incorrect exposure_array shape")

        # Compute weights vector
        for name in map.geom.axes.names:
            if "energy" in name:
                energy_name = name
        energy_edges = map.geom.axes[energy_name].edges
        weights = spectral_model.integral(
            energy_min=energy_edges[:-1], energy_max=energy_edges[1:], intervals=True
        )
        weights *= exposure
        weights /= weights.sum()

        spectrum_weighted_kernel = map.copy()
        spectrum_weighted_kernel.quantity *= weights[:, np.newaxis, np.newaxis]

        return self.__class__(spectrum_weighted_kernel.sum_over_axes(keepdims=keepdims))

    def slice_by_idx(self, slices):
        """Slice by index."""
        kernel = self.psf_kernel_map.slice_by_idx(slices=slices)
        return self.__class__(psf_kernel_map=kernel)

    def plot_kernel(self, ax=None, energy=None, add_cbar=False, **kwargs):
        """Plot PSF kernel.

        Parameters
        ----------
        ax : `matplotlib.axes.Axes`, optional
            Matplotlib axes. Default is None.
        energy : `astropy.units.Quantity`, optional
            If None, the PSF kernel is summed over the energy axis. Otherwise, the kernel
            corresponding to the energy bin including the given energy is shown.
        add_cbar : bool, optional
            Add a colorbar. Default is False.
        kwargs: dict
            Keyword arguments passed to `matplotlib.axes.Axes.imshow`.

        Returns
        -------
        ax : `matplotlib.axes.Axes`
            Matplotlib axes.
        """
        ax = plt.gca() if ax is None else ax

        if energy is not None:
            kernel_map = self.psf_kernel_map
            energy_center = kernel_map.geom.axes["energy_true"].center.to(energy.unit)
            idx = np.argmin(np.abs(energy_center.value - energy.value))
            kernel_map.get_image_by_idx([idx]).plot(ax=ax, add_cbar=add_cbar, **kwargs)
        else:
            self.to_image().psf_kernel_map.plot(ax=ax, add_cbar=add_cbar, **kwargs)

        return ax

    def peek(self, figsize=(15, 5)):
        """Quick-look summary plots.

        Parameters
        ----------
        figsize : tuple, optional
            Size of the figure. Default is (15, 5).
        """
        fig, axes = plt.subplots(nrows=1, ncols=2, figsize=figsize)

        axes[0].set_title("Energy-integrated PSF kernel")
        self.plot_kernel(ax=axes[0], add_cbar=True)

        axes[1].set_title("PSF kernel at 1 TeV")
        self.plot_kernel(ax=axes[1], add_cbar=True, energy=1 * u.TeV)

        plt.tight_layout()<|MERGE_RESOLUTION|>--- conflicted
+++ resolved
@@ -168,11 +168,7 @@
 
         Parameters
         ----------
-<<<<<<< HEAD
-        spectrum : `gammapy.modeling.models.SpectralModel`, optional
-=======
-        spectral_model : `~gammapy.modeling.models.SpectralModel`, optional
->>>>>>> 25101156
+        spectral_model : `gammapy.modeling.models.SpectralModel`, optional
             Spectral model to compute the weights.
             Default is power-law with spectral index of 2.
         exposure : `astropy.units.Quantity` or `numpy.ndarray`, optional
