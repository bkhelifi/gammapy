--- conflicted
+++ resolved
@@ -423,13 +423,10 @@
 
             if self.is_pointlike:
                 table.meta["HDUCLAS3"] = "POINT-LIKE"
-<<<<<<< HEAD
             else:
                 table.meta["HDUCLAS3"] = "FULL-ENCLOSURE"
 
-=======
             table.meta.pop("is_pointlike", None)
->>>>>>> d33fa5e7
             table[spec["column_name"]] = self.quantity.T[np.newaxis]
         else:
             raise ValueError(f"Not a valid supported format: '{format}'")
