--- conflicted
+++ resolved
@@ -540,32 +540,27 @@
         return ax
 
     def peek(self, figsize=(10, 8)):
-<<<<<<< HEAD
-        """Quick-look summary plots."""
+        """Quick-look summary plots.
+
+        This method creates a figure with four subplots:
+
+        * Offset dependence plot : background rate versus offset for the given energy axis
+        * Integrated spectrum plot : background rate integrated over the full field of view versus energy
+        * Energy dependence plot : background rate versus energy for a given offset
+        * Energy offset dependence of the background model map
+
+        Parameters
+        ----------
+        figsize : tuple, optional
+            Size of the figure. Default is (10, 8).
+
+        """
         fig, axes = plt.subplots(
             nrows=2,
             ncols=2,
             figsize=figsize,
             gridspec_kw={"wspace": 0.3, "hspace": 0.2},
         )
-=======
-        """Quick-look summary plots.
-
-        This method creates a figure with four subplots:
-
-        * Offset dependence plot : background rate versus offset for the given energy axis
-        * Integrated spectrum plot : background rate integrated over the full field of view versus energy
-        * Energy dependence plot : background rate versus energy for a given offset
-        * Energy offset dependence of the background model map
-
-        Parameters
-        ----------
-        figsize : tuple, optional
-            Size of the figure. Default is (10, 8).
-
-        """
-        fig, axes = plt.subplots(nrows=2, ncols=2, figsize=figsize)
->>>>>>> e5b18571
         self.plot(ax=axes[1][1])
         self.plot_offset_dependence(ax=axes[0][0])
         self.plot_energy_dependence(ax=axes[1][0])
