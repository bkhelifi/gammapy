# Licensed under a 3-clause BSD style license - see LICENSE.rst
"""Model parameter classes."""

import collections.abc
import copy
import html
import itertools
import logging
import numpy as np
from astropy import units as u
from astropy.table import Table
from gammapy.utils.interpolation import interpolation_scale

__all__ = ["Parameter", "Parameters", "PriorParameter", "PriorParameters"]

log = logging.getLogger(__name__)


def _get_parameters_str(parameters):
    str_ = ""

    for par in parameters:
        if par.name == "amplitude":
            value_format, error_format = "{:10.2e}", "{:7.1e}"
        else:
            value_format, error_format = "{:10.3f}", "{:7.2f}"

        line = "\t{:21} {:8}: " + value_format + "\t {} {:<12s}\n"

        if par._link_label_io is not None:
            name = par._link_label_io
        else:
            name = par.name

        if par.frozen:
            frozen, error = "(frozen)", "\t\t"
        else:
            frozen = ""
            try:
                error = "+/- " + error_format.format(par.error)
            except AttributeError:
                error = ""
        str_ += line.format(name, frozen, par.value, error, par.unit)
    return str_.expandtabs(tabsize=2)


class Parameter:
    """A model parameter.

<<<<<<< HEAD
     Note that the parameter value has been split into
     a factor and scale like this::

         value = factor x scale

     Users should interact with the ``value``, ``quantity``
     or ``min`` and ``max`` properties and consider the fact
     that there is a ``factor`` and ``scale`` an implementation detail.

     That was introduced for numerical stability in parameter and error
     estimation methods, only in the Gammapy optimiser interface do we
     interact with the ``factor``, ``factor_min`` and ``factor_max`` properties,
     i.e. the optimiser "sees" the well-scaled problem.

     Parameters
     ----------
     name : str
         Name.
     value : float or `~astropy.units.Quantity`
         Value.
     scale : float, optional
         Scale (sometimes used in fitting).
     unit : `~astropy.units.Unit` or str, optional
         Unit. Default is "".
     min : float, str or `~astropy.units.quantity`, optional
         Minimum (sometimes used in fitting). If `None`, set to `np.nan`. Default is None.
     max : float, str or `~astropy.units.quantity`, optional
         Maximum (sometimes used in fitting). Default is `np.nan`.
    frozen : bool, optional
         Frozen (used in fitting).  Default is False.
     error : float, optional
         Parameter error. Default is 0.
     scan_min : float, optional
         Minimum value for the parameter scan. Overwrites scan_n_sigma.
         Default is None.
     scan_max : float, optional
         Maximum value for the parameter scan. Overwrites scan_n_sigma.
         Default is None.
     scan_n_values: int, optional
         Number of values to be used for the parameter scan. Default is 11.
     scan_n_sigma : int, optional
         Number of sigmas to scan. Default is 2.
     scan_values: `numpy.array`, optional
         Scan values. Overwrites all the scan keywords before.
         Default is None.
     scale_method : {'scale10', 'factor1', None}, optional
         Method used to set ``factor`` and ``scale``. Default is "scale10".
     interp : {"lin", "sqrt", "log"}, optional
         Parameter scaling to use for the scan. Default is "lin".
     prior : `~gammapy.modeling.models.Prior`, optional
         Prior set on the parameter. Default is None.
=======
    Note that the parameter value has been split into
    a factor and scale like this::

        value = factor x scale

    Users should interact with the ``value``, ``quantity``
    or ``min`` and ``max`` properties and consider the fact
    that there is a ``factor`` and ``scale`` an implementation detail.

    That was introduced for numerical stability in parameter and error
    estimation methods, only in the Gammapy optimiser interface do we
    interact with the ``factor``, ``factor_min`` and ``factor_max`` properties,
    i.e. the optimiser "sees" the well-scaled problem.

    Parameters
    ----------
    name : str
        Name.
    value : float or `~astropy.units.Quantity`
        Value.
    scale : float, optional
        Scale (sometimes used in fitting).
    unit : `~astropy.units.Unit` or str, optional
        Unit.
    min : float, str or `~astropy.units.quantity`, optional
        Minimum (sometimes used in fitting). Default is None, which set the attribute to `np.nan`.
    max : float, str or `~astropy.units.quantity`, optional
        Maximum (sometimes used in fitting). Default is None, which set the attribute to `np.nan`.
    frozen : bool, optional
        Frozen (used in fitting).
    error : float
        Parameter error.
    scan_min : float
        Minimum value for the parameter scan. Overwrites scan_n_sigma.
    scan_max : float
        Maximum value for the parameter scan. Overwrites scan_n_sigma.
    scan_n_values: int
        Number of values to be used for the parameter scan.
    scan_n_sigma : int
        Number of sigmas to scan.
    scan_values: `numpy.array`
        Scan values. Overwrites all the scan keywords before.
    scale_method : {'scale10', 'factor1', None}
        Method used to set ``factor`` and ``scale``.  Default is "scale10".
    interp : {"lin", "sqrt", "log"}
        Parameter scaling to use for the scan.  Default is "lin".
    prior : `~gammapy.modeling.models.Prior`
        Prior set on the parameter.
    scale_transform : {"lin", "sqrt", "log"}
        Parameter scaling. Default is "lin".
>>>>>>> fc0f92ec
    """

    def __init__(
        self,
        name,
        value,
        unit="",
        scale=1,
        min=np.nan,
        max=np.nan,
        frozen=False,
        error=0,
        scan_min=None,
        scan_max=None,
        scan_n_values=11,
        scan_n_sigma=2,
        scan_values=None,
        scale_method="scale10",
        interp="lin",
        prior=None,
        scale_transform="lin",
    ):
        if not isinstance(name, str):
            raise TypeError(f"Name must be string, got '{type(name)}' instead")

        self._name = name
        self._link_label_io = None
        self._scale_method = scale_method
        self._scale_transform = scale_transform
        self.interp = interp
        self._scale = float(scale)
        self.frozen = frozen
        self._error = error
        self._type = None

        # TODO: move this to a setter method that can be called from `__set__` also!
        # Having it here is bad: behaviour not clear if Quantity and `unit` is passed.
        if isinstance(value, u.Quantity) or isinstance(value, str):
            val = u.Quantity(value)
            self.value = val.value
            self.unit = val.unit
        else:
            self.value = float(value)
            self.unit = unit

        self.min = min
        self.max = max
        self.scan_min = scan_min
        self.scan_max = scan_max
        self.scan_values = scan_values
        self.scan_n_values = scan_n_values
        self.scan_n_sigma = scan_n_sigma
        self.prior = prior

    def __get__(self, instance, owner):
        if instance is None:
            return self

        par = instance.__dict__[self.name]
        par._type = getattr(instance, "type", None)
        return par

    def __set__(self, instance, value):
        if isinstance(value, Parameter):
            instance.__dict__[self.name] = value
        else:
            par = instance.__dict__[self.name]
            raise TypeError(f"Cannot assign {value!r} to parameter {par!r}")

    def __set_name__(self, owner, name):
        if not self._name == name:
            raise ValueError(f"Expected parameter name '{name}', got {self._name}")

    @property
    def prior(self):
        """Prior applied to the parameter  as a `~gammapy.modeling.models.Prior`."""
        return self._prior

    @prior.setter
    def prior(self, value):
        if value is not None:
            from .models import Prior

            if isinstance(value, dict):
                from .models import Model

                self._prior = Model.from_dict({"prior": value})
            elif isinstance(value, Prior):
                self._prior = value
            else:
                raise TypeError(f"Invalid type: {value!r}")
        else:
            self._prior = value

    def prior_stat_sum(self):
        if self.prior is not None:
            return self.prior(self)

    @property
    def type(self):
        return self._type

    @property
    def error(self):
        return self._error

    @error.setter
    def error(self, value):
        self._error = self._set_quantity_str_float(value)

    @property
    def name(self):
        """Name as a string."""
        return self._name

    @property
    def factor(self):
        """Factor as a float."""
        return self._factor

    @factor.setter
    def factor(self, val):
        self._factor = float(val)
        self._value = float(self.inverse_transform(self._factor))

    @property
    def scale(self):
        """Scale as a float."""
        return self._scale

    @property
    def unit(self):
        """Unit as a `~astropy.units.Unit` object."""
        return self._unit

    @unit.setter
    def unit(self, val):
        self._unit = u.Unit(val)

    @property
    def min(self):
        """Minimum as a float."""
        return self._min

    @min.setter
    def min(self, val):
        """`~astropy.table.Table` has masked values for NaN. Replacing with NaN."""
        if isinstance(val, np.ma.core.MaskedConstant) or (val is None):
            self._min = np.nan
        else:
            self._min = self._set_quantity_str_float(val)

    @property
    def factor_min(self):
        """Factor minimum as a float (used by the optimizer).

        By default when no transform is applied, ``factor_min = min / scale``,
        otherwise ``factor_min = transform(min)``.
        """
        return self.transform(self.min)

    @property
    def max(self):
        """Maximum as a float."""
        return self._max

    @max.setter
    def max(self, val):
        """`~astropy.table.Table` has masked values for NaN. Replacing with NaN."""
        if isinstance(val, np.ma.core.MaskedConstant) or (val is None):
            self._max = np.nan
        else:
            self._max = self._set_quantity_str_float(val)

    @property
    def factor_max(self):
        """Factor maximum as a float (used by the optimizer).

        By default when no transform is applied, ``factor_max = max / scale``,
        otherwise ``factor_max = transform(max)``.
        """
        return self.transform(self.max)

    def _set_quantity_str_float(self, value):
        """Logics for min and max setter."""
        if isinstance(value, u.Quantity) or isinstance(value, str):
            value = u.Quantity(value)
            return float(value.to(self.unit).value)
        else:
            return float(value)

    def set_lim(self, min=None, max=None):
        """
        Set the min and/or max value for the parameter.

        Parameters
        ----------
        min, max: float, `~astropy.units.Quantity`, str
            Minimum and Maximum value to assign to the parameter `min` and `max`.
            Default is None, which set `min` and `max` to `np.nan`.
        """
        if min is not None:
            self.min = min
        if max is not None:
            self.max = max

    @property
    def scale_method(self):
        """Method used to set ``factor`` and ``scale``."""
        return self._scale_method

    @scale_method.setter
    def scale_method(self, val):
        if val not in ["scale10", "factor1"] and val is not None:
            raise ValueError(f"Invalid method: {val}")
        self.reset_autoscale()
        self._scale_method = val

    @property
    def scale_transform(self):
        """scale interp : {"lin", "sqrt", "log"}"""
        return self._scale_transform

    @scale_transform.setter
    def scale_transform(self, val):
        if val not in ["lin", "log", "sqrt"]:
            raise ValueError(f"Invalid transform: {val}")
        self.reset_autoscale()
        self._scale_transform = val

    @property
    def frozen(self):
        """Frozen (used in fitting) (bool)."""
        return self._frozen

    @frozen.setter
    def frozen(self, val):
        if val in ["True", "False"]:
            val = bool(val)
        if not isinstance(val, bool) and not isinstance(val, np.bool_):
            raise TypeError(f"Invalid type: {val}, {type(val)}")
        self._frozen = val

    @property
    def value(self):
        """Value = factor x scale (float)."""
        return self._value

    @value.setter
    def value(self, val):
        self._value = float(val)
        self._factor = self.transform(val)

    @property
    def quantity(self):
        """Value times unit as a `~astropy.units.Quantity`."""
        return self.value * self.unit

    @quantity.setter
    def quantity(self, val):
        val = u.Quantity(val)

        if not val.unit.is_equivalent(self.unit):
            raise u.UnitConversionError(
                f"Unit must be equivalent to {self.unit} for parameter {self.name}"
            )

        self.value = val.value
        self.unit = val.unit

    @property
    def _step(self):
        return self.error if self.error > 0.0 else np.abs(self.value)

    # TODO: possibly allow to set this independently
    @property
    def conf_min(self):
        """Confidence minimum value as a `float`.
        Return parameter minimum if defined, otherwise  a default is estimated from value and error.
        """
        if not np.isnan(self.min):
            return self.min
        else:
            min_ = self.value - self._step * self.scan_n_sigma
            large_step = np.maximum(self._step, np.abs(self.value))
            min_ = np.minimum(min_, -large_step * 1e5)
            return min_

    # TODO: possibly allow to set this independently
    @property
    def conf_max(self):
        """Confidence maximum value as a `float`.
        Return parameter maximum if defined, otherwise a default is estimated from value and error.
        """

        if not np.isnan(self.max):
            return self.max
        else:
            max_ = self.value + self._step * self.scan_n_sigma
            large_step = np.maximum(self._step, np.abs(self.value))
            max_ = np.maximum(max_, large_step * 1e5)
            return max_

    @property
    def scan_min(self):
        """Stat scan minimum."""
        if self._scan_min is None:
            return self.value - self._step * self.scan_n_sigma

        return self._scan_min

    @property
    def scan_max(self):
        """Stat scan maximum."""
        if self._scan_max is None:
            return self.value + self._step * self.scan_n_sigma

        return self._scan_max

    @scan_min.setter
    def scan_min(self, value):
        """Stat scan minimum setter."""
        self._scan_min = value

    @scan_max.setter
    def scan_max(self, value):
        """Stat scan maximum setter."""
        self._scan_max = value

    @property
    def scan_n_sigma(self):
        """Stat scan n sigma."""
        return self._scan_n_sigma

    @scan_n_sigma.setter
    def scan_n_sigma(self, n_sigma):
        """Stat scan n sigma."""
        self._scan_n_sigma = int(n_sigma)

    @property
    def scan_values(self):
        """Stat scan values as a `~numpy.ndarray`."""
        if self._scan_values is None:
            scale = interpolation_scale(self.interp)
            parmin, parmax = scale([self.scan_min, self.scan_max])
            values = np.linspace(parmin, parmax, self.scan_n_values)
            return scale.inverse(values)

        return self._scan_values

    @scan_values.setter
    def scan_values(self, values):
        """Set scan values."""
        self._scan_values = values

    def check_limits(self):
        """Emit a warning or error if value is outside the minimum/maximum range."""
        if not self.frozen:
            if (~np.isnan(self.min) and (self.value <= self.min)) or (
                ~np.isnan(self.max) and (self.value >= self.max)
            ):
                log.warning(
                    f"Value {self.value} is outside bounds [{self.min}, {self.max}]"
                    f" for parameter '{self.name}'"
                )

    def __repr__(self):
        return (
            f"{self.__class__.__name__}(name={self.name!r}, value={self.value!r}, "
            f"factor={self.factor!r}, scale={self.scale!r}, unit={self.unit!r}, "
            f"min={self.min!r}, max={self.max!r}, frozen={self.frozen!r}, prior={self.prior!r}, id={hex(id(self))})"
        )

    def _repr_html_(self):
        try:
            return self.to_html()
        except AttributeError:
            return f"<pre>{html.escape(str(self))}</pre>"

    def copy(self):
        """Deep copy."""
        return copy.deepcopy(self)

    def update_from_dict(self, data):
        """Update parameters from a dictionary."""
        keys = ["value", "unit", "min", "max", "frozen", "prior"]
        for k in keys:
            if k == "prior" and data[k] == "":
                data[k] = None
            setattr(self, k, data[k])

    def to_dict(self):
        """Convert to dictionary."""
        output = {
            "name": self.name,
            "value": self.value,
            "unit": self.unit.to_string("fits"),
            "error": self.error,
            "min": self.min,
            "max": self.max,
            "frozen": self.frozen,
            "interp": self.interp,
            "scale_method": self.scale_method,
            "scale_transform": self.scale_transform,
        }

        if self._link_label_io is not None:
            output["link"] = self._link_label_io
        if self.prior is not None:
            output["prior"] = self.prior.to_dict()["prior"]
        return output

    def update_scale(self, value):
        """Update the parameter scale.

        Set ``factor`` and ``scale`` according to ``scale_method`` attribute.

        Available ``scale_method``.

        * ``scale10`` sets ``scale`` to power of 10,
          so that abs(factor) is in the range 1 to 10
        * ``factor1`` sets ``factor, scale = 1, value``

        In both cases the sign of value is stored in ``factor``,
        i.e. the ``scale`` is always positive.
        If ``scale_method`` is None the scaling is ignored.

        """
        if self.scale_method == "scale10":
            if value != 0:
                exponent = np.floor(np.log10(np.abs(value)))
                self._scale = np.power(10.0, exponent)

        elif self.scale_method == "factor1":
            self._scale = value

    def transform(self, value, update_scale=False):
        """Tranform from value to factor (used by the optimizer).

        Parameters
        ----------
        value : float
            Parameter value
        update_scale : bool, optional
            Update the scaling (used by the autoscale). Default is False.
        """
        interp_scale = interpolation_scale(self.scale_transform)
        transformed_value = interp_scale(value)
        if update_scale:
            self.update_scale(transformed_value)
        return transformed_value / self.scale

    def inverse_transform(self, factor):
        """Inverse tranform from factor (used by the optimizer) to value.

        Parameters
        ----------
        value : float
            Parameter factor
        """
        interp_scale = interpolation_scale(self.scale_transform)
        value = interp_scale.inverse(self.scale * factor)
        return value

    def _inverse_transform_derivative(self, factor):
        """Inverse tranform from factor (used by the optimizer) to value.

        Parameters
        ----------
        value : float
            Parameter factor
        """
        interp_scale = interpolation_scale(self.scale_transform)
        return interp_scale._inverse_deriv(self.scale * factor) * self.scale

    def autoscale(self):
        "Apply `interpolation_scale' and `scale_method' to the parameter."
        self.factor = self.transform(self.value, update_scale=True)

    def reset_autoscale(self):
        "Reset scaling such as factor=value, scale=1."
        self._factor = self._value
        self._scale = 1.0


class Parameters(collections.abc.Sequence):
    """Parameters container.

    - List of `Parameter` objects.
    - Covariance matrix.

    Parameters
    ----------
    parameters : list of `Parameter`
        List of parameters.
    """

    def __init__(self, parameters=None):
        if parameters is None:
            parameters = []
        else:
            parameters = list(parameters)

        self._parameters = parameters

    def _repr_html_(self):
        try:
            return self.to_html()
        except AttributeError:
            return f"<pre>{html.escape(str(self))}</pre>"

    def check_limits(self):
        """Check parameter limits and emit a warning."""
        for par in self:
            par.check_limits()

    @property
    def prior(self):
        return [par.prior for par in self]

    def prior_stat_sum(self):
        parameters_stat_sum = 0
        for par in self:
            if par.prior is not None:
                parameters_stat_sum += par.prior_stat_sum()
        return parameters_stat_sum

    @property
    def types(self):
        """Parameter types."""
        return [par.type for par in self]

    @property
    def min(self):
        """Parameter minima as a `numpy.ndarray`."""
        return np.array([_.min for _ in self._parameters], dtype=np.float64)

    @min.setter
    def min(self, min_array):
        """Parameter minima as a `numpy.ndarray`."""
        if not len(self) == len(min_array):
            raise ValueError("Minima must have same length as parameter list")

        for min_, par in zip(min_array, self):
            par.min = min_

    @property
    def max(self):
        """Parameter maxima as a `numpy.ndarray`."""
        return np.array([_.max for _ in self._parameters], dtype=np.float64)

    @max.setter
    def max(self, max_array):
        """Parameter maxima as a `numpy.ndarray`."""
        if not len(self) == len(max_array):
            raise ValueError("Maxima must have same length as parameter list")

        for max_, par in zip(max_array, self):
            par.max = max_

    @property
    def value(self):
        """Parameter values as a `numpy.ndarray`."""
        return np.array([_.value for _ in self._parameters], dtype=np.float64)

    @value.setter
    def value(self, values):
        """Parameter values as a `numpy.ndarray`."""
        if not len(self) == len(values):
            raise ValueError("Values must have same length as parameter list")

        for value, par in zip(values, self):
            par.value = value

    @classmethod
    def from_stack(cls, parameters_list):
        """Create `Parameters` by stacking a list of other `Parameters` objects.

        Parameters
        ----------
        parameters_list : list of `Parameters`
            List of `Parameters` objects.
        """
        pars = itertools.chain(*parameters_list)
        return cls(pars)

    def copy(self):
        """Deep copy."""
        return copy.deepcopy(self)

    @property
    def free_parameters(self):
        """List of free parameters."""
        return self.__class__([par for par in self._parameters if not par.frozen])

    @property
    def unique_parameters(self):
        """Unique parameters as a `Parameters` object."""
        return self.__class__(dict.fromkeys(self._parameters))

    @property
    def names(self):
        """List of parameter names."""
        return [par.name for par in self._parameters]

    def index(self, val):
        """Get position index for a given parameter.

        The input can be a parameter object, parameter name (str)
        or if a parameter index (int) is passed in, it is simply returned.
        """
        if isinstance(val, int):
            return val
        elif isinstance(val, Parameter):
            return self._parameters.index(val)
        elif isinstance(val, str):
            for idx, par in enumerate(self._parameters):
                if val == par.name:
                    return idx
            raise IndexError(f"No parameter: {val!r}")
        else:
            raise TypeError(f"Invalid type: {type(val)!r}")

    def __getitem__(self, key):
        """Access parameter by name, index or boolean mask."""
        if isinstance(key, np.ndarray) and key.dtype == bool:
            return self.__class__(list(np.array(self._parameters)[key]))
        else:
            idx = self.index(key)
            return self._parameters[idx]

    def __len__(self):
        return len(self._parameters)

    def __add__(self, other):
        if isinstance(other, Parameters):
            return Parameters.from_stack([self, other])
        else:
            raise TypeError(f"Invalid type: {other!r}")

    def to_dict(self):
        data = []

        for par in self._parameters:
            data.append(par.to_dict())

        return data

    @staticmethod
    def _create_default_table():
        name_to_type = {
            "type": "str",
            "name": "str",
            "value": "float",
            "unit": "str",
            "error": "float",
            "min": "float",
            "max": "float",
            "frozen": "bool",
            "link": "str",
            "prior": "str",
        }
        return Table(names=name_to_type.keys(), dtype=name_to_type.values())

    def to_table(self):
        """Convert parameter attributes to `~astropy.table.Table`."""
        table = self._create_default_table()

        for p in self._parameters:
            d = {k: v for k, v in p.to_dict().items() if k in table.colnames}
            if "prior" in d:
                d["prior"] = d["prior"]["type"]
            table.add_row(d)

        table["value"].format = ".4e"
        for name in ["error", "min", "max"]:
            table[name].format = ".3e"

        return table

    def __eq__(self, other):
        all_equal = np.all([p is p_new for p, p_new in zip(self, other)])
        return all_equal and len(self) == len(other)

    @classmethod
    def from_dict(cls, data):
        parameters = []

        for par in data:
            link_label = par.pop("link", None)
            par.pop("is_norm", None)
            parameter = Parameter(**par)
            parameter._link_label_io = link_label
            parameters.append(parameter)

        return cls(parameters=parameters)

    def set_parameter_factors(self, factors):
        """Set factor of all parameters.

        Used in the optimizer interface.
        """
        idx = 0
        for parameter in self._parameters:
            if not parameter.frozen:
                parameter.factor = factors[idx]
                idx += 1

    def autoscale(self):
        """Autoscale all parameters.

        See :func:`~gammapy.modeling.Parameter.autoscale`.

        """
        for par in self._parameters:
            par.autoscale()

    def select(
        self,
        name=None,
        type=None,
        frozen=None,
    ):
        """Create a mask of models, true if all conditions are verified.

        Parameters
        ----------
        name : str or list, optional
            Name of the parameter. Default is None.
        type : {None, "spatial", "spectral", "temporal"}
            Type of models. Default is None.
        frozen : bool, optional
            Select frozen parameters if True, exclude them if False. Default is None.

        Returns
        -------
        parameters : `Parameters`
           Selected parameters.
        """
        selection = np.ones(len(self), dtype=bool)

        if name and not isinstance(name, list):
            name = [name]

        for idx, par in enumerate(self):
            if name:
                selection[idx] &= np.any([_ == par.name for _ in name])

            if type:
                selection[idx] &= type == par.type

            if frozen is not None:
                if frozen:
                    selection[idx] &= par.frozen
                else:
                    selection[idx] &= ~par.frozen

        return self[selection]

    def freeze_all(self):
        """Freeze all parameters."""
        for par in self._parameters:
            par.frozen = True

    def unfreeze_all(self):
        """Unfreeze all parameters (even those frozen by default)."""
        for par in self._parameters:
            par.frozen = False

    def restore_status(self, restore_values=True):
        """Context manager to restore status.

        A copy of the values is made on enter,
        and those values are restored on exit.

        Parameters
        ----------
        restore_values : bool, optional
            Restore values if True, otherwise restore only frozen status. Default is None.

        Examples
        --------
        >>> from gammapy.modeling.models import PowerLawSpectralModel
        >>> pwl = PowerLawSpectralModel(index=2)
        >>> with pwl.parameters.restore_status():
        ...     pwl.parameters["index"].value = 3
        >>> print(pwl.parameters["index"].value) # doctest: +SKIP
        """
        return restore_parameters_status(self, restore_values)


class restore_parameters_status:
    def __init__(self, parameters, restore_values=True):
        self.restore_values = restore_values
        self._parameters = parameters
        self.values = [_.value for _ in parameters]
        self.frozen = [_.frozen for _ in parameters]

    def __enter__(self):
        pass

    def __exit__(self, type, value, traceback):
        for value, par, frozen in zip(self.values, self._parameters, self.frozen):
            if self.restore_values:
                par.value = value
            par.frozen = frozen


class PriorParameter(Parameter):
    """Parameter of a `~gammapy.modeling.models.Prior`.

    A prior is a probability density function of a model parameter and can take different forms, including but not limited to Gaussian
    distributions and uniform distributions. The prior includes information or knowledge about the dataset or the
    parameters of the fit.

    Examples
    --------
    For a usage example see :doc:`/tutorials/api/priors` tutorial.

    Parameters
    ----------
    name : str
        Name.
    value : float or `~astropy.units.Quantity`
        Value.
    unit : `~astropy.units.Unit` or str, optional
        Unit. Default is "".
    """

    def __init__(
        self,
        name,
        value,
        unit="",
        scale=1,
        min=np.nan,
        max=np.nan,
        error=0,
        scale_method="scale10",
        scale_transform="lin",
    ):
        if not isinstance(name, str):
            raise TypeError(f"Name must be string, got '{type(name)}' instead")

        self._name = name
        self._scale_method = scale_method
        self._scale_transform = scale_transform
        self._scale = float(scale)
        self.min = min
        self.max = max
        self._error = error
        if isinstance(value, u.Quantity) or isinstance(value, str):
            val = u.Quantity(value)
            self.value = val.value
            self.unit = val.unit
        else:
            self.factor = value
            self.unit = unit

        self._type = "prior"

    def to_dict(self):
        """Convert to dictionary."""
        output = {
            "name": self.name,
            "value": self.value,
            "unit": self.unit.to_string("fits"),
            "error": self.error,
            "min": self.min,
            "max": self.max,
        }
        return output

    def __repr__(self):
        return (
            f"{self.__class__.__name__}(name={self.name!r}, value={self.value!r}, "
            f"factor={self.factor!r}, scale={self.scale!r}, unit={self.unit!r}, "
            f"min={self.min!r}, max={self.max!r})"
        )


class PriorParameters(Parameters):
    """Container of parameter priors :

    - List of `PriorParameter` objects.

    Parameters
    ----------
    parameters : list of `PriorParameter`
        List of parameters.
    """

    def __init__(self, parameters=None):
        if parameters is None:
            parameters = []
        else:
            parameters = list(parameters)

        self._parameters = parameters

    def to_table(self):
        """Convert parameter attributes to `~astropy.table.Table`."""
        rows = []
        for p in self._parameters:
            d = p.to_dict()
            rows.append({**dict(type=p.type), **d})
        table = Table(rows)

        table["value"].format = ".4e"
        for name in ["error", "min", "max"]:
            table[name].format = ".3e"

        return table

    @classmethod
    def from_dict(cls, data):
        parameters = []

        for par in data:
            parameter = PriorParameter(**par)
            parameters.append(parameter)

        return cls(parameters=parameters)<|MERGE_RESOLUTION|>--- conflicted
+++ resolved
@@ -47,7 +47,6 @@
 class Parameter:
     """A model parameter.
 
-<<<<<<< HEAD
      Note that the parameter value has been split into
      a factor and scale like this::
 
@@ -99,58 +98,6 @@
          Parameter scaling to use for the scan. Default is "lin".
      prior : `~gammapy.modeling.models.Prior`, optional
          Prior set on the parameter. Default is None.
-=======
-    Note that the parameter value has been split into
-    a factor and scale like this::
-
-        value = factor x scale
-
-    Users should interact with the ``value``, ``quantity``
-    or ``min`` and ``max`` properties and consider the fact
-    that there is a ``factor`` and ``scale`` an implementation detail.
-
-    That was introduced for numerical stability in parameter and error
-    estimation methods, only in the Gammapy optimiser interface do we
-    interact with the ``factor``, ``factor_min`` and ``factor_max`` properties,
-    i.e. the optimiser "sees" the well-scaled problem.
-
-    Parameters
-    ----------
-    name : str
-        Name.
-    value : float or `~astropy.units.Quantity`
-        Value.
-    scale : float, optional
-        Scale (sometimes used in fitting).
-    unit : `~astropy.units.Unit` or str, optional
-        Unit.
-    min : float, str or `~astropy.units.quantity`, optional
-        Minimum (sometimes used in fitting). Default is None, which set the attribute to `np.nan`.
-    max : float, str or `~astropy.units.quantity`, optional
-        Maximum (sometimes used in fitting). Default is None, which set the attribute to `np.nan`.
-    frozen : bool, optional
-        Frozen (used in fitting).
-    error : float
-        Parameter error.
-    scan_min : float
-        Minimum value for the parameter scan. Overwrites scan_n_sigma.
-    scan_max : float
-        Maximum value for the parameter scan. Overwrites scan_n_sigma.
-    scan_n_values: int
-        Number of values to be used for the parameter scan.
-    scan_n_sigma : int
-        Number of sigmas to scan.
-    scan_values: `numpy.array`
-        Scan values. Overwrites all the scan keywords before.
-    scale_method : {'scale10', 'factor1', None}
-        Method used to set ``factor`` and ``scale``.  Default is "scale10".
-    interp : {"lin", "sqrt", "log"}
-        Parameter scaling to use for the scan.  Default is "lin".
-    prior : `~gammapy.modeling.models.Prior`
-        Prior set on the parameter.
-    scale_transform : {"lin", "sqrt", "log"}
-        Parameter scaling. Default is "lin".
->>>>>>> fc0f92ec
     """
 
     def __init__(
