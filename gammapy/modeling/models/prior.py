--- conflicted
+++ resolved
@@ -178,17 +178,10 @@
     ----------
     min : float, optional
         Minimum value.
-<<<<<<< HEAD
         Default is -`numpy.inf`.
     max : float
         Maximum value.
         Default is `numpy.inf`.
-=======
-        Default is -`np.inf`.
-    max : float, optional
-        Maxmimum value.
-        Default is `np.inf`.
->>>>>>> dc213a08
     """
 
     tag = ["UniformPrior"]
