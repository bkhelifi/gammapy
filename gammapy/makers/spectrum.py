# Licensed under a 3-clause BSD style license - see LICENSE.rst
import logging
from regions import CircleSkyRegion
from .map import MapDatasetMaker


__all__ = ["SpectrumDatasetMaker"]

log = logging.getLogger(__name__)


class SpectrumDatasetMaker(MapDatasetMaker):
    """Make spectrum for a single IACT observation.

    The irfs and background are computed at a single fixed offset,
    which is recommend only for point-sources.

    Parameters
    ----------
    selection : list
        List of str, selecting which maps to make.
        Available: 'counts', 'exposure', 'background', 'edisp'
        By default, all spectra are made.
    containment_correction : bool
        Apply containment correction for point sources and circular on regions.
    background_oversampling : int
        Background evaluation oversampling factor in energy.
    use_region_center : bool
        Approximate the IRFs by the value at the center of the region
    """

    tag = "SpectrumDatasetMaker"
    available_selection = ["counts", "background", "exposure", "edisp"]

    def __init__(self, selection=None, containment_correction=False, background_oversampling=None, use_region_center=True):
        self.containment_correction = containment_correction
        self.use_region_center = use_region_center
        super().__init__(
            selection=selection, background_oversampling=background_oversampling
        )

    def make_exposure(self, geom, observation):
        """Make exposure.

        Parameters
        ----------
        geom : `~gammapy.maps.RegionGeom`
            Reference map geom.
        observation: `~gammapy.data.Observation`
            Observation to compute effective area for.

        Returns
        -------
        exposure : `~gammapy.maps.RegionNDMap`
            Exposure map.
        """
        exposure = super().make_exposure(geom, observation, use_region_center=self.use_region_center)
<<<<<<< HEAD
=======

        is_pointlike = exposure.meta.get("is_pointlike", False)
        if is_pointlike:
            log.warning("MapMaker: use_region_center=False should not be used with point-like IRF. "
                        "Results are likely inaccurate.")
>>>>>>> e744b42c

        if self.containment_correction:
            if is_pointlike:
                raise ValueError("Cannot apply containment correction for point-like IRF.")

            if not isinstance(geom.region, CircleSkyRegion):
                raise TypeError(
                    "Containment correction only supported for circular regions."
                )
            offset = geom.separation(observation.pointing_radec)
            containment = observation.psf.containment(
                rad=geom.region.radius, offset=offset, energy_true=geom.axes["energy_true"].center
            )
            exposure.quantity *= containment.reshape(geom.data_shape)

        return exposure<|MERGE_RESOLUTION|>--- conflicted
+++ resolved
@@ -55,14 +55,11 @@
             Exposure map.
         """
         exposure = super().make_exposure(geom, observation, use_region_center=self.use_region_center)
-<<<<<<< HEAD
-=======
 
         is_pointlike = exposure.meta.get("is_pointlike", False)
         if is_pointlike:
             log.warning("MapMaker: use_region_center=False should not be used with point-like IRF. "
                         "Results are likely inaccurate.")
->>>>>>> e744b42c
 
         if self.containment_correction:
             if is_pointlike:
