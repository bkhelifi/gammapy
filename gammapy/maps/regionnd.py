import numpy as np
from astropy import units as u
from astropy.table import Table
from astropy.visualization import quantity_support
from gammapy.extern.skimage import block_reduce
from gammapy.utils.interpolation import ScaledRegularGridInterpolator
from gammapy.utils.regions import compound_region_to_list
from .core import Map
from .geom import pix_tuple_to_idx
from .region import RegionGeom
from .utils import INVALID_INDEX

__all__ = ["RegionNDMap"]


class RegionNDMap(Map):
    """Region ND map

    Parameters
    ----------
    geom : `~gammapy.maps.RegionGeom`
        Region geometry object.
    data : `~numpy.ndarray`
        Data array. If none then an empty array will be allocated.
    dtype : str, optional
        Data type, default is float32
    meta : `dict`
        Dictionary to store meta data.
    unit : str or `~astropy.units.Unit`
        The map unit
    """

    def __init__(self, geom, data=None, dtype="float32", meta=None, unit=""):
        if data is None:
            data = np.zeros(geom.data_shape, dtype=dtype)

        self._geom = geom
        self.data = data
        self.meta = meta
        self.unit = u.Unit(unit)

    def plot(self, ax=None, yerr=None, step=False, **kwargs):
        """Plot region map.

        Parameters
        ----------
        ax : `~matplotlib.pyplot.Axis`
            Axis used for plotting
        **kwargs : dict
            Keyword arguments passed to `~matplotlib.pyplot.errorbar`

        Returns
        -------
        ax : `~matplotlib.pyplot.Axis`
            Axis used for plotting
        """
        import matplotlib.pyplot as plt

        ax = ax or plt.gca()

<<<<<<< HEAD
        if len(self.geom.axes) > 1:
=======
        kwargs.setdefault("fmt", ".")

        if self.data.squeeze().ndim > 1:
>>>>>>> e984779c
            raise TypeError(
                "Use `.plot_interactive()` if more the one extra axis is present."
            )

        try:
            axis = self.geom.get_axis_by_name("energy")
        except KeyError:
            axis = self.geom.get_axis_by_name("energy_true")
        except KeyError:
            raise ValueError("Plotting only supported for energy axes.")

        with quantity_support():
            xerr = (axis.center - axis.edges[:-1], axis.edges[1:] - axis.center)
            if step is False:
                kwargs.setdefault("fmt", ".")
                kwargs.setdefault("capsize", 2)
                kwargs.setdefault("lw", 1)
                ax.errorbar(
                    axis.center, self.quantity.squeeze(), xerr=xerr, yerr=yerr, **kwargs
                )
            else:
                kwargs.setdefault("lw", "1")
                ax.step(axis.center, self.quantity.squeeze(), where="mid", **kwargs)

        if axis.interp == "log":
            ax.set_xscale("log")

        ax.set_xlabel(axis.name.capitalize() + f" [{axis.unit}]")

        if not self.unit.is_unity():
            ax.set_ylabel(f"Data [{self.unit}]")

        ax.set_yscale("log")
        return ax

    def plot_hist(self, ax=None, **kwargs):
        """Plot as histogram.

        kwargs are forwarded to `~matplotlib.pyplot.hist`

        Parameters
        ----------
        ax : `~matplotlib.axis` (optional)
            Axis instance to be used for the plot
        **kwargs : dict
            Keyword arguments passed to `~matplotlib.pyplot.hist`

        Returns
        -------
        ax : `~matplotlib.pyplot.Axis`
            Axis used for plotting
        """
        import matplotlib.pyplot as plt

        ax = plt.gca() if ax is None else ax

        kwargs.setdefault("histtype", "step")
        kwargs.setdefault("lw", 2)

        axis = self.geom.axes[0]

        with quantity_support():
            weights = self.data[:, 0, 0]
            ax.hist(axis.center.value, bins=axis.edges.value, weights=weights, **kwargs)

        ax.set_xlabel(axis.name.capitalize() + f" [{axis.unit}]")

        if not self.unit.is_unity():
            ax.set_ylabel(f"Data [{self.unit}]")

        ax.set_xscale("log")
        ax.set_yscale("log")
        return ax

    def plot_interactive(self):
        raise NotImplementedError(
            "Interactive plotting currently not support for RegionNDMap"
        )

    def plot_region(self, ax=None, **kwargs):
        """Plot region

        Parameters
        ----------
        ax : `~astropy.vizualisation.WCSAxes`
            Axes to plot on.
        **kwargs : dict
            Keyword arguments forwarded to `~regions.PixelRegion.as_artist`
        """
        import matplotlib.pyplot as plt
        from matplotlib.collections import PatchCollection

        if ax is None:
            ax = plt.gca()

        regions = compound_region_to_list(self.geom.region)
        artists = [region.to_pixel(wcs=ax.wcs).as_artist() for region in regions]

        patches = PatchCollection(artists, **kwargs)
        ax.add_collection(patches)
        return ax

    @classmethod
    def create(cls, region, axes=None, dtype="float32", meta=None, unit="", wcs=None):
        """

        Parameters
        ----------
        region : str or `~regions.SkyRegion`
            Region specification
        axes : list of `MapAxis`
            Non spatial axes.
        dtype : str
            Data type, default is 'float32'
        unit : str or `~astropy.units.Unit`
            Data unit.
        meta : `dict`
            Dictionary to store meta data.
        wcs : `~astropy.wcs.WCS`
            WCS projection to use for local projections of the region

        Returns
        -------
        map : `RegionNDMap`
            Region map
        """
        geom = RegionGeom.create(region=region, axes=axes, wcs=wcs)
        return cls(geom=geom, dtype=dtype, unit=unit, meta=meta)

    def downsample(self, factor, preserve_counts=True, axis="energy"):
        geom = self.geom.downsample(factor=factor, axis=axis)
        block_size = [1] * self.data.ndim
        idx = self.geom.get_axis_index_by_name(axis)
        block_size[-(idx + 1)] = factor

        func = np.nansum if preserve_counts else np.nanmean
        data = block_reduce(self.data, tuple(block_size[::-1]), func=func)

        return self._init_copy(geom=geom, data=data)

    def upsample(self, factor, preserve_counts=True, axis="energy"):
        geom = self.geom.upsample(factor=factor, axis=axis)
        data = self.interp_by_coord(geom.get_coord())

        if preserve_counts:
            data /= factor

        return self._init_copy(geom=geom, data=data)

    def fill_by_idx(self, idx, weights=None):
        idx = pix_tuple_to_idx(idx)

        msk = np.all(np.stack([t != INVALID_INDEX.int for t in idx]), axis=0)
        idx = [t[msk] for t in idx]

        if weights is not None:
            if isinstance(weights, u.Quantity):
                weights = weights.to_value(self.unit)
            weights = weights[msk]

        idx = np.ravel_multi_index(idx, self.data.T.shape)
        idx, idx_inv = np.unique(idx, return_inverse=True)
        weights = np.bincount(idx_inv, weights=weights).astype(self.data.dtype)
        self.data.T.flat[idx] += weights

    def get_by_idx(self, idxs):
        return self.data[idxs[::-1]]

    def interp_by_coord(self, coords):
        pix = self.geom.coord_to_pix(coords)
        return self.interp_by_pix(pix)

    def interp_by_pix(self, pix, method="linear", fill_value=None):
        grid_pix = [np.arange(n, dtype=float) for n in self.data.shape[::-1]]

        if np.any(np.isfinite(self.data)):
            data = self.data.copy().T
            data[~np.isfinite(data)] = 0.0
        else:
            data = self.data.T

        fn = ScaledRegularGridInterpolator(
            grid_pix, data, fill_value=fill_value, method=method
        )
        return fn(tuple(pix), clip=False)

    def set_by_idx(self, idx, value):
        self.data[idx[::-1]] = value

    @staticmethod
    def read(cls, filename):
        raise NotImplementedError

    def write(self, filename):
        raise NotImplementedError

    def to_hdulist(self):
        raise NotImplementedError

    @classmethod
    def from_hdulist(cls, hdulist, format="ogip", ogip_column="COUNTS"):
        """Create from `~astropy.io.fits.HDUList`.


        Parameters
        ----------
        hdulist : `~astropy.io.fits.HDUList`
            HDU list.
        format : {"ogip"}
            Format specification
        ogip_column : str
            OGIP data format column

        Returns
        -------
        region_nd_map : `RegionNDMap`
            Region map.
        """
        if format != "ogip":
            raise ValueError("Only 'ogip' format supported")

        table = Table.read(hdulist["SPECTRUM"])
        geom = RegionGeom.from_hdulist(hdulist, format=format)

        return cls(geom=geom, data=table[ogip_column].data, meta=table.meta)

    def crop(self):
        raise NotImplementedError("Crop is not supported by RegionNDMap")

    def pad(self):
        raise NotImplementedError("Pad is not supported by RegionNDMap")

    def sum_over_axes(self, keepdims=True):
        axis = tuple(range(self.data.ndim - 2))
        geom = self.geom.to_image()
        if keepdims:
            for ax in self.geom.axes:
                geom = geom.to_cube([ax.squash()])
        data = np.nansum(self.data, axis=axis, keepdims=keepdims)
        # TODO: summing over the axis can change the unit, handle this correctly
        return self._init_copy(geom=geom, data=data)

    def stack(self, other, weights=None):
        """Stack other region map into map.

        Parameters
        ----------
        other : `RegionNDMap`
            Other map to stack
        weights : `RegionNDMap`
            Array to be used as weights. The spatial geometry must be equivalent
            to `other` and additional axes must be broadcastable.
        """
        data = other.data

        # TODO: re-think stacking of regions. Is making the union reasonable?
        # self.geom.union(other.geom)

        if weights is not None:
            if not other.geom.to_image() == weights.geom.to_image():
                raise ValueError("Incompatible geoms between map and weights")
            data = data * weights.data

        self.data += data

    def to_table(self):
        """Convert to `~astropy.table.Table`.

        Data format specification: :ref:`gadf:ogip-pha`
        """
        energy_axis = self.geom.axes[0]
        channel = np.arange(energy_axis.nbin, dtype=np.int16)
        counts = np.array(self.data[:, 0, 0], dtype=np.int32)

        names = ["CHANNEL", "COUNTS"]
        meta = {"name": "COUNTS"}

        return Table([channel, counts], names=names, meta=meta)<|MERGE_RESOLUTION|>--- conflicted
+++ resolved
@@ -58,13 +58,9 @@
 
         ax = ax or plt.gca()
 
-<<<<<<< HEAD
-        if len(self.geom.axes) > 1:
-=======
         kwargs.setdefault("fmt", ".")
 
         if self.data.squeeze().ndim > 1:
->>>>>>> e984779c
             raise TypeError(
                 "Use `.plot_interactive()` if more the one extra axis is present."
             )
