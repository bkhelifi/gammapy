--- conflicted
+++ resolved
@@ -37,9 +37,6 @@
 
     >>> from gammapy.data import DataStore
     >>> data_store = DataStore.from_dir('$GAMMAPY_DATA/hess-dl3-dr1')
-<<<<<<< HEAD
-    >>> data_store.info() # doctest: +SKIP
-=======
     >>> data_store.info()
     Data store:
     HDU index table:
@@ -54,7 +51,6 @@
     Observatory name: 'N/A'
     Number of observations: 105
     <BLANKLINE>
->>>>>>> e744b42c
     """
 
     DEFAULT_HDU_TABLE = "hdu-index.fits.gz"
@@ -228,19 +224,11 @@
         row = self.obs_table.select_obs_id(obs_id=obs_id)[0]
         kwargs = {"obs_id": int(obs_id)}
         kwargs["obs_info"] = table_row_to_dict(row)
-<<<<<<< HEAD
-
-        hdu_list = ["events", "gti", "aeff", "edisp", "psf", "bkg"]
-        for hdu in hdu_list:
-            kwargs[hdu] = self.hdu_table.hdu_location(obs_id=obs_id, hdu_type=hdu)
-
-=======
 
         hdu_list = ["events", "gti", "aeff", "edisp", "psf", "bkg", "rad_max"]
         for hdu in hdu_list:
             kwargs[hdu] = self.hdu_table.hdu_location(obs_id=obs_id, hdu_type=hdu)
 
->>>>>>> e744b42c
         return Observation(**kwargs)
 
     def get_observations(self, obs_id=None, skip_missing=False, required_irf="all"):
@@ -268,25 +256,15 @@
             Container holding a list of `~gammapy.data.Observation`
         """
         available_irf = ["aeff", "edisp", "psf", "bkg"]
-<<<<<<< HEAD
-        if required_irf is "all":
-            required_irf = available_irf
-        if required_irf is None:
-=======
 
         if required_irf == "all":
             required_irf = available_irf
         elif required_irf is None:
->>>>>>> e744b42c
             required_irf = []
 
         if not set(required_irf).issubset(available_irf):
             difference = set(required_irf).difference(available_irf)
-<<<<<<< HEAD
-            raise ValueError(f"{difference} is not a valid method.")
-=======
             raise ValueError(f"{difference} is not a valid irf key. Choose from: {available_irf}")
->>>>>>> e744b42c
 
         if obs_id is None:
             obs_id = self.obs_table["OBS_ID"].data
@@ -302,25 +280,12 @@
                     continue
                 else:
                     raise err
-<<<<<<< HEAD
-            else:
-                flag = True
-                for irf in required_irf:
-                    if obs.__dict__.get(irf, False) is None:
-                        flag = False
-                        continue
-                if flag is False:
-                    log.warning(f"Skipping run with missing IRFs; obs_id: {_!r}")
-                else:
-                    obs_list.append(obs)
-=======
 
             if set(required_irf).issubset(obs.available_irfs):
                 obs_list.append(obs)
             else:
                 log.warning(f"Skipping run with missing IRFs; obs_id: {_!r}")
 
->>>>>>> e744b42c
         return Observations(obs_list)
 
     def copy_obs(self, obs_id, outdir, hdu_class=None, verbose=False, overwrite=False):
