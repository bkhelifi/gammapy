--- conflicted
+++ resolved
@@ -23,11 +23,7 @@
     ----------
     regions : list of `regions.SkyRegion`
         Regions to use.
-<<<<<<< HEAD
-    spectrum : `gammapy.modeling.models.SpectralModel`, optional
-=======
-    spectral_model : `~gammapy.modeling.models.SpectralModel`, optional
->>>>>>> 25101156
+    spectral_model : `gammapy.modeling.models.SpectralModel`, optional
         Spectral model to compute the fluxes or brightness.
         Default is power-law with spectral index of 2.
     n_jobs : int, optional
