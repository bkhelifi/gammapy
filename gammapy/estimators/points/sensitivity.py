# Licensed under a 3-clause BSD style license - see LICENSE.rst
import numpy as np
from astropy.table import Column, Table
from gammapy.maps import Map
from gammapy.modeling.models import PowerLawSpectralModel, SkyModel
from gammapy.stats import WStatCountsStatistic
from ..core import Estimator
from gammapy.utils.deprecation import deprecated_renamed_argument

__all__ = ["SensitivityEstimator"]


class SensitivityEstimator(Estimator):
    """Estimate sensitivity.

    This class allows to determine for each reconstructed energy bin the flux
    associated to the number of gamma-ray events for which the significance is
    ``n_sigma``, and being larger than ``gamma_min`` and ``bkg_sys`` percent
    larger than the number of background events in the ON region.


    Parameters
    ----------
<<<<<<< HEAD
    spectrum : `gammapy.modeling.models.SpectralModel`
        Spectral model assumption. Default is Power Law with index 2.
=======
    spectral_model : `~gammapy.modeling.models.SpectralModel`, optional
        Spectral model assumption. Default is power-law with spectral index of 2.
>>>>>>> 25101156
    n_sigma : float, optional
        Minimum significance. Default is 5.
    gamma_min : float, optional
        Minimum number of gamma-rays. Default is 10.
    bkg_syst_fraction : float, optional
        Fraction of background counts above which the number of gamma-rays is. Default is 0.05.

    Examples
    --------
    For a usage example see :doc:`/tutorials/analysis-1d/cta_sensitivity` tutorial.

    """

    tag = "SensitivityEstimator"

    @deprecated_renamed_argument("spectrum", "spectral_model", "v1.3")
    def __init__(
        self,
        spectral_model=None,
        n_sigma=5.0,
        gamma_min=10,
        bkg_syst_fraction=0.05,
    ):
<<<<<<< HEAD
        if spectrum is None:
            spectrum = PowerLawSpectralModel(index=2, amplitude="1 cm-2 s-1 TeV-1")

        self.spectrum = spectrum
=======
        if spectral_model is None:
            spectral_model = PowerLawSpectralModel(
                index=2, amplitude="1 cm-2 s-1 TeV-1"
            )

        self.spectral_model = spectral_model
>>>>>>> 25101156
        self.n_sigma = n_sigma
        self.gamma_min = gamma_min
        self.bkg_syst_fraction = bkg_syst_fraction

    def estimate_min_excess(self, dataset):
        """Estimate minimum excess to reach the given significance.

        Parameters
        ----------
        dataset : `gammapy.datasets.SpectrumDataset`
            Spectrum dataset.

        Returns
        -------
        excess : `gammapy.maps.RegionNDMap`
            Minimal excess.
        """
        n_off = dataset.counts_off.data

        stat = WStatCountsStatistic(
            n_on=dataset.alpha.data * n_off, n_off=n_off, alpha=dataset.alpha.data
        )
        excess_counts = stat.n_sig_matching_significance(self.n_sigma)
        is_gamma_limited = excess_counts < self.gamma_min
        excess_counts[is_gamma_limited] = self.gamma_min
        bkg_syst_limited = (
            excess_counts < self.bkg_syst_fraction * dataset.background.data
        )
        excess_counts[bkg_syst_limited] = (
            self.bkg_syst_fraction * dataset.background.data[bkg_syst_limited]
        )
        excess = Map.from_geom(geom=dataset._geom, data=excess_counts)
        return excess

    def estimate_min_e2dnde(self, excess, dataset):
        """Estimate dnde from a given minimum excess.

        Parameters
        ----------
        excess : `gammapy.maps.RegionNDMap`
            Minimal excess.
        dataset : `gammapy.datasets.SpectrumDataset`
            Spectrum dataset.

        Returns
        -------
        e2dnde : `astropy.units.Quantity`
            Minimal differential flux.
        """
        energy = dataset._geom.axes["energy"].center

        dataset.models = SkyModel(spectral_model=self.spectral_model)
        npred = dataset.npred_signal()

        phi_0 = excess / npred

        dnde_model = self.spectral_model(energy=energy)
        dnde = phi_0.data[:, 0, 0] * dnde_model * energy**2
        return dnde.to("erg / (cm2 s)")

    def _get_criterion(self, excess, bkg):
        is_gamma_limited = excess == self.gamma_min
        is_bkg_syst_limited = excess == bkg * self.bkg_syst_fraction
        criterion = np.chararray(excess.shape, itemsize=12)
        criterion[is_gamma_limited] = "gamma"
        criterion[is_bkg_syst_limited] = "bkg"
        criterion[~np.logical_or(is_gamma_limited, is_bkg_syst_limited)] = (
            "significance"
        )
        return criterion

    def run(self, dataset):
        """Run the sensitivity estimation.

        Parameters
        ----------
        dataset : `gammapy.datasets.SpectrumDatasetOnOff`
            Dataset to compute sensitivity for.

        Returns
        -------
        sensitivity : `astropy.table.Table`
            Sensitivity table.
        """
        energy = dataset._geom.axes["energy"].center
        excess = self.estimate_min_excess(dataset)
        e2dnde = self.estimate_min_e2dnde(excess, dataset)
        criterion = self._get_criterion(
            excess.data.squeeze(), dataset.background.data.squeeze()
        )

        return Table(
            [
                Column(
                    data=energy,
                    name="e_ref",
                    format="5g",
                    description="Energy center",
                ),
                Column(
                    data=dataset._geom.axes["energy"].edges_min,
                    name="e_min",
                    format="5g",
                    description="Energy edge low",
                ),
                Column(
                    data=dataset._geom.axes["energy"].edges_max,
                    name="e_max",
                    format="5g",
                    description="Energy edge high",
                ),
                Column(
                    data=e2dnde,
                    name="e2dnde",
                    format="5g",
                    description="Energy squared times differential flux",
                ),
                Column(
                    data=np.atleast_1d(excess.data.squeeze()),
                    name="excess",
                    format="5g",
                    description="Number of excess counts in the bin",
                ),
                Column(
                    data=np.atleast_1d(dataset.background.data.squeeze()),
                    name="background",
                    format="5g",
                    description="Number of background counts in the bin",
                ),
                Column(
                    data=np.atleast_1d(criterion),
                    name="criterion",
                    description="Sensitivity-limiting criterion",
                ),
            ]
        )<|MERGE_RESOLUTION|>--- conflicted
+++ resolved
@@ -21,13 +21,8 @@
 
     Parameters
     ----------
-<<<<<<< HEAD
-    spectrum : `gammapy.modeling.models.SpectralModel`
-        Spectral model assumption. Default is Power Law with index 2.
-=======
-    spectral_model : `~gammapy.modeling.models.SpectralModel`, optional
+    spectral_model : `gammapy.modeling.models.SpectralModel`, optional
         Spectral model assumption. Default is power-law with spectral index of 2.
->>>>>>> 25101156
     n_sigma : float, optional
         Minimum significance. Default is 5.
     gamma_min : float, optional
@@ -51,19 +46,12 @@
         gamma_min=10,
         bkg_syst_fraction=0.05,
     ):
-<<<<<<< HEAD
-        if spectrum is None:
-            spectrum = PowerLawSpectralModel(index=2, amplitude="1 cm-2 s-1 TeV-1")
-
-        self.spectrum = spectrum
-=======
         if spectral_model is None:
             spectral_model = PowerLawSpectralModel(
                 index=2, amplitude="1 cm-2 s-1 TeV-1"
             )
 
         self.spectral_model = spectral_model
->>>>>>> 25101156
         self.n_sigma = n_sigma
         self.gamma_min = gamma_min
         self.bkg_syst_fraction = bkg_syst_fraction
