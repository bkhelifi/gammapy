--- conflicted
+++ resolved
@@ -43,9 +43,6 @@
     pig-025
     pig-026
     pig-027
-<<<<<<< HEAD
     pig-028
-=======
->>>>>>> d007b00e
 
 .. _pull requests with the "pig" label: https://github.com/gammapy/gammapy/issues?q=label%3Apig